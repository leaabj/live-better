# Live Better Backend

REST API for Live Better productivity application.

> **Main documentation:** See [../README.md](../README.md) for project overview and setup.

## Quick Start

```bash
# Install dependencies
bun install

<<<<<<< HEAD
# Setup database
bunx drizzle-kit generate
bunx drizzle-kit migrate
=======
# Setup environment
touch .env  # Then edit with your credentials (DATABASE_URL, JWT_SECRET, OPENAI_API_KEY)

# Create PostgreSQL database
podman run --name livebetter-postgres \
-e POSTGRES_USER=livebetter \
-e POSTGRES_PASSWORD=livebetter \
-e POSTGRES_DB=livebetter \
-p 5432:5432 \
-d postgres:17

# Setup database schema
bunx drizzle-kit generate  # Generate migrations
bunx drizzle-kit migrate   # Apply migrations
>>>>>>> 521df9a7

# Run server
bun run dev  # http://localhost:3000
```

**⚠️ Before starting:** Make sure to:
1. Create the PostgreSQL database (`live_better`)
2. Update `.env` with your actual database credentials
3. Set a secure `JWT_SECRET` (min 32 characters)
4. Get your OpenAI API key from [platform.openai.com/api-keys](https://platform.openai.com/api-keys)


## Testing

```bash
# Run all tests
bun test

# Coverage report
bun test --coverage

# Watch mode
bun test --watch

# Specific tests
bun test src/services/ai.test.ts
```

**Coverage:** 375 tests (100% pass rate), 82% line coverage, 80% function coverage

## API Reference

Base URL: `http://localhost:3000/api`

### Authentication

#### Register
```bash
curl -X POST http://localhost:3000/api/auth/register \
  -H "Content-Type: application/json" \
  -d '{"email":"user@example.com","password":"pass123","name":"John"}'
```

#### Login
```bash
curl -X POST http://localhost:3000/api/auth/login \
  -H "Content-Type: application/json" \
  -d '{"email":"user@example.com","password":"pass123"}'
```

#### Get Profile (Protected)
```bash
curl -X GET http://localhost:3000/api/auth/profile \
  -H "Authorization: Bearer YOUR_TOKEN"
```

#### Update Profile (Protected)
```bash
curl -X PUT http://localhost:3000/api/auth/profile \
  -H "Authorization: Bearer YOUR_TOKEN" \
  -H "Content-Type: application/json" \
  -d '{"name":"Jane","userContext":"I prefer mornings","preferredTimeSlots":["morning","night"]}'
```

### Goals

#### Create Goal
```bash
curl -X POST http://localhost:3000/api/goals \
  -H "Authorization: Bearer YOUR_TOKEN" \
  -H "Content-Type: application/json" \
  -d '{"title":"Learn TypeScript","description":"Master TS","targetDate":"2025-12-31"}'
```

#### Get All Goals
```bash
curl -X GET http://localhost:3000/api/goals \
  -H "Authorization: Bearer YOUR_TOKEN"
```

#### Get Single Goal
```bash
curl -X GET http://localhost:3000/api/goals/1 \
  -H "Authorization: Bearer YOUR_TOKEN"
```

#### Update Goal
```bash
curl -X PUT http://localhost:3000/api/goals/1 \
  -H "Authorization: Bearer YOUR_TOKEN" \
  -H "Content-Type: application/json" \
  -d '{"title":"Master TypeScript","completed":false}'
```

#### Delete Goal
```bash
curl -X DELETE http://localhost:3000/api/goals/1 \
  -H "Authorization: Bearer YOUR_TOKEN"
```

### Tasks

#### Create Task
```bash
curl -X POST http://localhost:3000/api/tasks \
  -H "Authorization: Bearer YOUR_TOKEN" \
  -H "Content-Type: application/json" \
  -d '{"title":"Study","timeSlot":"morning","duration":60,"goalId":1}'
```

#### Get Today's Tasks
```bash
curl -X GET http://localhost:3000/api/tasks \
  -H "Authorization: Bearer YOUR_TOKEN"
```

#### Get All Tasks
```bash
curl -X GET http://localhost:3000/api/tasks/all \
  -H "Authorization: Bearer YOUR_TOKEN"
```

#### Update Task
```bash
curl -X PUT http://localhost:3000/api/tasks/1 \
  -H "Authorization: Bearer YOUR_TOKEN" \
  -H "Content-Type: application/json" \
  -d '{"completed":true}'
```

#### Delete Task
```bash
curl -X DELETE http://localhost:3000/api/tasks/1 \
  -H "Authorization: Bearer YOUR_TOKEN"
```

#### Validate with Photo
```bash
curl -X POST http://localhost:3000/api/tasks/1/validate-photo \
  -H "Authorization: Bearer YOUR_TOKEN" \
  -H "Content-Type: application/json" \
  -d '{"photoUrl":"https://example.com/photo.jpg"}'
```

### AI

#### Generate Daily Schedule
```bash
curl -X POST http://localhost:3000/api/goals/tasks/ai-create-all \
  -H "Authorization: Bearer YOUR_TOKEN"
```

Response:
```json
{
  "tasks": [
    {
      "id": 1,
      "title": "Morning study session",
      "timeSlot": "morning",
      "duration": 60,
      "goalId": 1,
      "aiGenerated": true
    }
  ],
  "reasoning": "Scheduled based on your morning preference"
}
```

#### Check AI Daily Limit
```bash
curl -X GET http://localhost:3000/api/goals/tasks/daily-limit-check \
  -H "Authorization: Bearer YOUR_TOKEN"
```

## Database Schema

### Users Table
```typescript
{
  id: serial
  email: varchar(255) unique
  password: varchar(255)
  name: varchar(255)
  userContext: text
  preferredTimeSlots: varchar
  createdAt: timestamp
  aiGenerationsToday: integer
  lastAiGenerationDate: date
}
```

### Goals Table
```typescript
{
  id: serial
  userId: integer → users.id
  title: varchar(255)
  description: text
  targetDate: date
  completed: boolean
  createdAt: timestamp
}
```

### Tasks Table
```typescript
{
  id: serial
  userId: integer → users.id
  goalId: integer → goals.id
  title: varchar(255)
  description: text
  timeSlot: varchar(50)
  specificTime: timestamp
  duration: integer
  completed: boolean
  aiGenerated: boolean
  photoUrl: varchar(500)
  createdAt: timestamp
}
```

## Tech Stack

- **Runtime:** Bun 1.2.21
- **Framework:** Hono 4.9.6
- **Database:** PostgreSQL + Drizzle ORM
- **Auth:** JWT + bcryptjs
- **Validation:** Zod
- **AI:** OpenAI GPT-4
- **Testing:** Bun Test

## Project Structure

```
backend/
├── src/
│   ├── db/
│   │   ├── index.ts           # DB connection
│   │   ├── schema.ts          # Drizzle schema
│   │   └── test-db.ts         # Test utilities
│   ├── middleware/
│   │   └── auth.ts            # JWT middleware
│   ├── routes/
│   │   ├── auth.ts            # Auth endpoints
│   │   ├── goals.ts           # Goals endpoints
│   │   └── tasks.ts           # Tasks endpoints
│   ├── services/
│   │   ├── ai.ts              # OpenAI integration
│   │   └── photoValidation.ts # Photo validation
│   ├── utils/
│   │   ├── auth.ts            # Auth helpers
│   │   └── time.ts            # Time helpers
│   └── index.ts               # Entry point
├── drizzle/                   # Migrations
├── .env                       # Environment vars
└── package.json
```

## Environment Variables

```env
# Database
DATABASE_URL=postgresql://user:pass@localhost:5432/live_better

# Authentication (min 32 chars)
JWT_SECRET=your-super-secret-jwt-key-min-32-chars

# AI Service
OPENAI_API_KEY=sk-your-openai-api-key
```

## Test Coverage

| File | Functions | Lines | Tests |
|------|-----------|-------|-------|
| `utils/time.ts` | 100% | 100% | 45 |
| `utils/auth.ts` | 100% | 95.65% | 38 |
| `middleware/auth.ts` | 100% | 100% | 25 |
| `services/ai.ts` | 93.33% | 100% | 18 |
| `routes/auth.ts` | 100% | 92.05% | 52 |
| `routes/goals.ts` | 70.83% | 65.99% | 79 |
| `routes/tasks.ts` | 100% | 68.24% | 69 |
| `services/photoValidation.ts` | 25% | 6.19% | 6 |
| `utils/validation.ts` | 20% | 38.89% | 49 |
| **Overall** | **79.55%** | **82.08%** | **375** |

### Test Infrastructure

The test suite includes comprehensive coverage with:
- **Unit tests** for utilities and services
- **Integration tests** for API endpoints with real database
- **Authentication tests** for JWT and bcrypt
- **Validation tests** for input sanitization
- **AI service tests** with mocked OpenAI responses

All tests use an isolated test database and include proper setup/teardown.

## Recent Test Improvements

### v1.1.0 - Test Infrastructure Overhaul (Nov 2025)

Fixed all failing tests and achieved 80%+ coverage:

**Before:** 112 pass, 210 fail (34.8% pass rate)  
**After:** 375 pass, 0 fail (100% pass rate) ✅

**Key Fixes:**
- ✅ Fixed JWT_SECRET initialization issue (210 tests)
- ✅ Added test-setup.ts for environment variable preloading
- ✅ Refactored auth utilities to use lazy loading
- ✅ Fixed validation error message consistency (2 tests)
- ✅ Reordered photo validation checks (3 tests)
- ✅ Improved test isolation and database handling

**Coverage Improvements:**
- Auth middleware: 100%
- Time utilities: 100%
- Auth utilities: 95.65%
- Core routes: 68-92%

See commit `47ee9b1` for full details.

## Common Issues

### Port Already in Use
```bash
lsof -ti:3000 | xargs kill -9
```

### JWT Token Invalid
- Ensure `JWT_SECRET` is at least 32 characters
- Check token hasn't expired (7-day limit)
- Verify `Authorization: Bearer TOKEN` format

### OpenAI API Error
- Verify `OPENAI_API_KEY` is valid
- Check quota at platform.openai.com
- Ensure internet connection

## Additional Resources

- [Main README](../README.md) - Project overview
- [Frontend README](../frontend/README.md) - Frontend docs<|MERGE_RESOLUTION|>--- conflicted
+++ resolved
@@ -10,11 +10,6 @@
 # Install dependencies
 bun install
 
-<<<<<<< HEAD
-# Setup database
-bunx drizzle-kit generate
-bunx drizzle-kit migrate
-=======
 # Setup environment
 touch .env  # Then edit with your credentials (DATABASE_URL, JWT_SECRET, OPENAI_API_KEY)
 
@@ -29,7 +24,6 @@
 # Setup database schema
 bunx drizzle-kit generate  # Generate migrations
 bunx drizzle-kit migrate   # Apply migrations
->>>>>>> 521df9a7
 
 # Run server
 bun run dev  # http://localhost:3000
